package qbittorrent

import (
	"crypto/tls"
	"io"
	"log"
	"net"
	"net/http"
	"net/http/cookiejar"
	"time"

	"github.com/Masterminds/semver"
	"golang.org/x/net/publicsuffix"
)

var (
	DefaultTimeout = 60 * time.Second
)

type Client struct {
	cfg Config

	http    *http.Client
	timeout time.Duration

	retryAttempts int
	retryDelay    time.Duration

	log *log.Logger

	version *semver.Version
}

type Config struct {
	Host     string
	Username string
	Password string

	// TLS skip cert validation
	TLSSkipVerify bool

	// HTTP Basic auth username
	BasicUser string

	// HTTP Basic auth password
	BasicPass string

	Timeout int
	Log     *log.Logger

	// Retry settings
	RetryAttempts int
	RetryDelay    int // in seconds
}

func NewClient(cfg Config) *Client {
	c := &Client{
		cfg:     cfg,
		log:     log.New(io.Discard, "", log.LstdFlags),
		timeout: DefaultTimeout,
	}

	// override logger if we pass one
	if cfg.Log != nil {
		c.log = cfg.Log
	}

	if cfg.Timeout > 0 {
		c.timeout = time.Duration(cfg.Timeout) * time.Second
	}

	// set retry defaults
	c.retryAttempts = 5
	c.retryDelay = 1

	if cfg.RetryAttempts > 0 {
		c.retryAttempts = cfg.RetryAttempts
	}

	if cfg.RetryDelay > 0 {
		c.retryDelay = time.Duration(cfg.RetryDelay) * time.Second
	}

	//store cookies in jar
	jarOptions := &cookiejar.Options{PublicSuffixList: publicsuffix.List}
	jar, err := cookiejar.New(jarOptions)
	if err != nil {
		c.log.Println("new client cookie error")
	}

	customTransport := &http.Transport{
		Proxy: http.ProxyFromEnvironment,
		DialContext: (&net.Dialer{
			Timeout:   30 * time.Second, // default transport value
			KeepAlive: 30 * time.Second, // default transport value
		}).DialContext,
		ForceAttemptHTTP2:     true,             // HTTP/2 provides better multiplexing for API calls to the same host
		MaxIdleConns:          100,              // default transport value
		MaxIdleConnsPerHost:   10,               // increased from default 2 for better connection reuse
		IdleConnTimeout:       90 * time.Second, // default transport value
		TLSHandshakeTimeout:   10 * time.Second, // default transport value
		ExpectContinueTimeout: 1 * time.Second,  // default transport value
		ReadBufferSize:        65536,
		WriteBufferSize:       65536,
		TLSClientConfig: &tls.Config{
			InsecureSkipVerify: cfg.TLSSkipVerify,
		},
	}

	c.http = &http.Client{
		Jar:       jar,
		Timeout:   c.timeout,
		Transport: customTransport,
	}

	return c
}

// WithHTTPClient allows you to a provide a custom [http.Client].
func (c *Client) WithHTTPClient(client *http.Client) *Client {
	client.Jar = c.http.Jar
	c.http = client
	return c
}

<<<<<<< HEAD
// NewSyncManager creates a new sync manager for this client
func (c *Client) NewSyncManager(options ...SyncOptions) *SyncManager {
	return NewSyncManager(c, options...)
=======
// GetHTTPClient allows you to a receive the implemented [http.Client].
func (c *Client) GetHTTPClient() *http.Client {
	return c.http
>>>>>>> 99355707
}<|MERGE_RESOLUTION|>--- conflicted
+++ resolved
@@ -123,13 +123,12 @@
 	return c
 }
 
-<<<<<<< HEAD
 // NewSyncManager creates a new sync manager for this client
 func (c *Client) NewSyncManager(options ...SyncOptions) *SyncManager {
 	return NewSyncManager(c, options...)
-=======
+}
+
 // GetHTTPClient allows you to a receive the implemented [http.Client].
 func (c *Client) GetHTTPClient() *http.Client {
 	return c.http
->>>>>>> 99355707
 }